
import copy
import numpy as np
from importlib import import_module
from numpy.lib.recfunctions import append_fields

from lsst.sims.ocs.environment import SeeingModel, CloudModel
from lsst.sims.ocs.configuration import Environment
from lsst.sims.ocs.configuration.instrument import Filters
from lsst.sims.ocs.kernel.time_handler import TimeHandler
from lsst.sims.skybrightness_pre import SkyModelPre
from lsst.sims.utils import _hpid2RaDec, _raDec2Hpid, Site, calcLmstLast, m5_flat_sed

from lsst.ts.observatory.model import Target
import lsst.sims.featureScheduler as fs
from lsst.sims.featureScheduler import stupidFast_RaDec2AltAz
from lsst.ts.dateloc import DateProfile
from lsst.ts.scheduler import Driver
from lsst.ts.scheduler.proposals import AreaDistributionProposal
from lsst.sims.featureScheduler.driver.proposals import FeatureBasedProposal

import logging

__all__ = ["FeatureSchedulerDriver"]


class FeatureSchedulerDriver(Driver):

    def __init__(self):

        Driver.__init__(self)
        self.log = logging.getLogger("featureSchedulerDriver")

        # FIXME: This should probably come from outside telemetry stream. But right now, cloud and seeing are only
        # floats. Needs to be fixed externally.
        self.scheduler_time_handle = TimeHandler("2022-10-01")  # FIXME: Hard coded config! ideally this won't be here
        self.cloud_model = CloudModel(self.scheduler_time_handle)
        self.seeing_model = SeeingModel(self.scheduler_time_handle)
        self.cloud_model.initialize()
        self.seeing_model.initialize(Environment(), Filters())
        self.sky_brightness = SkyModelPre()  # The sky brightness in self.sky uses opsim fields. We need healpix here

        self.night = 0

        self.target_list = {}

        self.scheduler = None
        self.sky_nside = 32
        self.scheduler_visit_counting_bfs = 0

        self.proposal_id_dict = {}

<<<<<<< HEAD
        self.time_distribution = False

=======
>>>>>>> b1af8935
    def start_survey(self, timestamp, night):

        self.start_time = timestamp
        self.log.info("start_survey t=%.6f" % timestamp)

        self.survey_started = True

        self.sky.update(timestamp)

        (sunset, sunrise) = self.sky.get_night_boundaries(self.params.night_boundary)
        self.log.debug("start_survey sunset=%.6f sunrise=%.6f" % (sunset, sunrise))
        if sunset <= timestamp < sunrise:
            self.start_night(timestamp, night)

        self.sunset_timestamp = sunset
        self.sunrise_timestamp = sunrise

    def create_area_proposal(self, propid, name, config_dict):
        '''Override create_area_proposal from superclass.

        One call to rule them all!

        :param propid:
        :param name:
        :param config_dict:
        :return:
        '''
        # Load configuration from a python module.
        # TODO:
        # This can be changed later to load from a given string, I'm planning on getting the name from
        # lsst.sims.ocs.configuration.survey.general_proposals
        conf = import_module('lsst.sims.featureScheduler.driver.config')

        self.scheduler = conf.scheduler
        self.sky_nside = conf.nside
        self.scheduler_visit_counting_bfs = conf.scheduler_visit_counting_bfs

        # Now, configure the different proposals inside Driver
        # Get the proposal list from feature based scheduler
        proposal_type_dict = dict()
        for prop in self.scheduler.surveys:
            if prop.survey_type == 'AreaDistributionProposal':
                for i, pid in enumerate(prop.basis_functions[self.scheduler_visit_counting_bfs].id_list):
                    self.proposal_id_dict[pid] = [0,
                                                  prop.basis_functions[self.scheduler_visit_counting_bfs].name_list[i]]
                    proposal_type_dict[pid] = prop.survey_type
            elif prop.survey_type == 'TimeDistributionProposal':
                pid = prop.survey_name.split(":")[0]
                proposal_type_dict[prop.survey_id] = prop.survey_type
                self.proposal_id_dict[prop.survey_id] = [0,
                                                         pid]

        for pid in self.proposal_id_dict.keys():
            self.proposal_id_dict[pid][0] = self.propid_counter
            self.propid_counter += 1

            self.log.debug('%s: %s - %s' % (pid, self.proposal_id_dict[pid], proposal_type_dict[pid]))

            if proposal_type_dict[pid] == 'AreaDistributionProposal':
                area_prop = AreaDistributionProposal(pid,
                                                     self.proposal_id_dict[pid][1],
                                                     config_dict,
                                                     self.sky)
            else:
                area_prop = FeatureBasedProposal(pid,
                                                 self.proposal_id_dict[pid][1],
                                                 config_dict,
                                                 self.sky)

            area_prop.configure_constraints(self.params)
            self.science_proposal_list.append(area_prop)

    def end_survey(self):

        self.log.info("end_survey")

    def start_night(self, timestamp, night):

        self.night = night
        super(FeatureSchedulerDriver, self).start_night(timestamp, night)
        for fieldid in self.target_list.keys():
            for filtername in self.target_list[fieldid].keys():
                self.target_list[fieldid][filtername].groupix = 0

    def select_next_target(self):

        if not self.isnight:
            return self.nulltarget

        # Telemetry stream
        telemetry_stream = self.get_telemetry()

        self.scheduler.update_conditions(telemetry_stream)
        winner_target = self.scheduler.request_observation()
        self.log.debug('winner target: %s' % winner_target)
        self.scheduler_winner_target = winner_target

        hpid = _raDec2Hpid(self.sky_nside, winner_target['RA'][0], winner_target['dec'][0])

        propid = winner_target['survey_id'][0]
        filtername = winner_target['filter'][0]
        indx = self.proposal_id_dict[propid][0]

        if self.time_distribution and self.scheduler.surveys[indx].survey_type != 'TimeDistributionProposal':
            self.scheduler.flush_queue()
        elif self.scheduler.surveys[indx].survey_type == 'TimeDistributionProposal':
            self.time_distribution = True



        if winner_target['field_id'][0] in self.target_list:
            if winner_target['filter'][0] in self.target_list[winner_target['field_id'][0]]:
                target = self.target_list[winner_target['field_id'][0]][winner_target['filter'][0]].get_copy()
                self.targetid += 1
                target.targetid = self.targetid
            else:
                target = self.generate_target(winner_target[0])
                self.target_list[target.fieldid][filtername] = target
                if target.fieldid in self.science_proposal_list[indx].survey_targets_dict:
                    self.science_proposal_list[indx].survey_targets_dict[target.fieldid][filtername] = target
                else:
                    self.science_proposal_list[indx].survey_targets_dict[target.fieldid] = {filtername: target}
        else:
            target = self.generate_target(winner_target[0])
            self.target_list[target.fieldid] = {filtername: target}
            self.science_proposal_list[indx].survey_targets_dict[target.fieldid] = {filtername: target}
        target.time = self.time
        # target.propid = [1]

        self.observatoryModel.current_state.telrot_rad = 0.
        slewtime = self.observatoryModel.get_slew_delay(target, use_telrot=True)

        if slewtime > 0.:
            self.scheduler_winner_target['mjd'] = telemetry_stream['mjd']+slewtime/60./60./24.
            self.scheduler_winner_target['night'] = self.night
            self.scheduler_winner_target['slewtime'] = slewtime
            self.scheduler_winner_target['skybrightness'] = \
                self.sky_brightness.returnMags(self.observatoryModel.dateprofile.mjd,
                                               indx=[hpid],
                                               extrapolate=True)[filtername]
            self.scheduler_winner_target['FWHMeff'] = telemetry_stream['FWHMeff_%s' % filtername][hpid]
            self.scheduler_winner_target['FWHM_geometric'] = \
                telemetry_stream['FWHM_geometric_%s' % winner_target['filter'][0]][hpid]
            self.scheduler_winner_target['airmass'] = telemetry_stream['airmass'][hpid]
            self.scheduler_winner_target['fivesigmadepth'] = m5_flat_sed(filtername,
                                                        self.scheduler_winner_target['skybrightness'],
                                                        self.scheduler_winner_target['FWHMeff'],
                                                        self.scheduler_winner_target['exptime'],
                                                        self.scheduler_winner_target['airmass'])
            self.scheduler_winner_target['alt'] = target.alt_rad
            self.scheduler_winner_target['az'] = target.az_rad
            self.scheduler_winner_target['rotSkyPos'] = target.ang_rad
            self.scheduler_winner_target['clouds'] = self.cloud
            self.scheduler_winner_target['sunAlt'] = telemetry_stream['sunAlt']
            self.scheduler_winner_target['moonAlt'] = telemetry_stream['moonAlt']

            target.slewtime = slewtime
            target.airmass = telemetry_stream['airmass'][hpid]
            target.sky_brightness = self.sky_brightness.returnMags(self.observatoryModel.dateprofile.mjd,
                                                                   indx=[hpid],
                                                                   extrapolate=True)[filtername][0]

            self.observatoryModel2.set_state(self.observatoryState)
            self.observatoryState.telrot_rad = 0.
            self.observatoryModel2.observe(target, use_telrot=True)
            target.seeing = self.seeing
            target.cloud = self.cloud

<<<<<<< HEAD
            ntime = self.observatoryModel2.current_state.time
=======
            ntime = self.observatoryModel2.current_state.time # + self.scheduler_winner_target['exptime']
>>>>>>> b1af8935
            if ntime < self.sunrise_timestamp:
                # self.observatoryModel2.update_state(ntime)
                if self.observatoryModel2.current_state.tracking:
                    target.time = self.time
                    if self.last_winner_target.targetid == target.targetid:
                        self.last_winner_target = self.nulltarget
                    else:
                        self.last_winner_target = target.get_copy()
                else:
                    self.log.debug("select_next_target: target rejected %s" %
                                   (str(target)))
                    self.log.debug("select_next_target: state rejected %s" %
                                   str(self.observatoryModel2.current_state))
                    self.last_winner_target = self.nulltarget
            else:
                self.last_winner_target = self.nulltarget

        else:
            self.log.debug('Slewtime lower than zero! (slewtime = %f)' % slewtime)
            self.last_winner_target = self.nulltarget

        self.log.debug(self.last_winner_target)

        return self.last_winner_target

    def register_observation(self, observation):
        if observation.targetid > 0:
            self.scheduler.add_observation(self.scheduler_winner_target)
            idx = self.proposal_id_dict[self.last_winner_target.propid][0]
            self.science_proposal_list[idx].winners_list = [observation]

            return super(FeatureSchedulerDriver, self).register_observation(observation)
        else:
            return []

    def update_time(self, timestamp, night):

        delta_time = timestamp-self.time
        self.time = timestamp
        self.scheduler_time_handle.update_time(delta_time, 'seconds')
        self.observatoryModel.update_state(self.time)

        if not self.survey_started:
            self.start_survey(timestamp, night)

        if self.isnight:
            # if round(timestamp) >= round(self.sunrise_timestamp):
            if timestamp >= self.sunrise_timestamp:
                self.end_night(timestamp, night)
        else:
            # if round(timestamp) >= round(self.sunset_timestamp):
            if timestamp >= self.sunset_timestamp:
                self.start_night(timestamp, night)

        return self.isnight

    def generate_target(self, fb_observation):
        '''Takes an observation array given by the feature based scheduler and generate an appropriate OpSim target.

        :param fb_observation: numpy.array
        :return: Target
        '''

        self.targetid += 1
        filtername = fb_observation['filter']
        propid = fb_observation['survey_id']

        target = Target()
        target.targetid = self.targetid
        target.fieldid = fb_observation['field_id']
        target.filter = str(filtername)
        target.num_exp = fb_observation['nexp']
        target.exp_times = [fb_observation['exptime'] / fb_observation['nexp']] * fb_observation['nexp']
        target.ra_rad = fb_observation['RA']
        target.dec_rad = fb_observation['dec']
        target.propid = propid
        target.goal = 100
        target.visits = 0
        target.progress = 0.0
        target.groupid = 1
        target.groupix = 0
        target.propid_list = [propid]
        target.need_list = [target.need]
        target.bonus_list = [target.bonus]
        target.value_list = [target.value]
        target.propboost_list = [target.propboost]
        target.sequenceid_list = [target.sequenceid]
        target.subsequencename_list = [target.subsequencename]
        target.groupid_list = [target.groupid]
        target.groupix_list = [target.groupix]
        target.is_deep_drilling_list = [target.is_deep_drilling]
        target.is_dd_firstvisit_list = [target.is_dd_firstvisit]
        target.remaining_dd_visits_list = [target.remaining_dd_visits]
        target.dd_exposures_list = [target.dd_exposures]
        target.dd_filterchanges_list = [target.dd_filterchanges]
        target.dd_exptime_list = [target.dd_exptime]

        return target

    def get_telemetry(self):

        telemetry_stream = {}
        telemetry_stream['mjd'] = copy.copy(self.observatoryModel.dateprofile.mjd)
        telemetry_stream['night'] = copy.copy(self.night)
        telemetry_stream['lmst'] = copy.copy(self.observatoryModel.dateprofile.lst_rad*12./np.pi)

        dp = DateProfile(0, self.observatoryModel.dateprofile.location)
        mjd, _ = dp(self.sunrise_timestamp)
        telemetry_stream['next_twilight_start'] = copy.copy(dp.mjd)

        dp = DateProfile(0, self.observatoryModel.dateprofile.location)
        mjd, _ = dp(self.sunset_timestamp)
        telemetry_stream['next_twilight_end'] = copy.copy(dp.mjd)
        telemetry_stream['last_twilight_end'] = copy.copy(dp.mjd)

        # Telemetry about where the observatory is pointing and what filter it's using.
        telemetry_stream['filter'] = copy.copy(self.observatoryModel.current_state.filter)
        telemetry_stream['mounted_filters'] = copy.copy(self.observatoryModel.current_state.mountedfilters)
        telemetry_stream['telRA'] = copy.copy(np.degrees(self.observatoryModel.current_state.ra_rad))
        telemetry_stream['telDec'] = copy.copy(np.degrees(self.observatoryModel.current_state.dec_rad))
        telemetry_stream['telAlt'] = copy.copy(np.degrees(self.observatoryModel.current_state.alt_rad))
        telemetry_stream['telAz'] = copy.copy(np.degrees(self.observatoryModel.current_state.az_rad))
        telemetry_stream['telRot'] = copy.copy(np.degrees(self.observatoryModel.current_state.rot_rad))

        # What is the sky brightness over the sky (healpix map)
        telemetry_stream['skybrightness'] = copy.copy(
            self.sky_brightness.returnMags(self.observatoryModel.dateprofile.mjd))

        # Find expected slewtimes over the sky.
        # The slewtimes telemetry is expected to be a healpix map of slewtimes, in the current filter.
        # There are other features that balance the filter change cost, separately.
        # (this filter aspect may be something to revisit in the future?)
        # Note that these slewtimes are -1 where the telescope is not allowed to point.
        alt, az = stupidFast_RaDec2AltAz(self.scheduler.ra_grid_rad,
                                         self.scheduler.dec_grid_rad,
                                         self.observatoryModel.location.latitude_rad,
                                         self.observatoryModel.location.longitude_rad,
                                         self.observatoryModel.dateprofile.mjd,
                                         self.observatoryModel.dateprofile.lst_rad)
        current_filter = self.observatoryModel.current_state.filter

        telemetry_stream['slewtimes'] = copy.copy(self.observatoryModel.get_approximate_slew_delay(alt, az,
                                                                                         current_filter))
        # What is the airmass over the sky (healpix map).

        telemetry_stream['airmass'] = copy.copy(
            self.sky_brightness.returnAirmass(self.observatoryModel.dateprofile.mjd))

        delta_t = (self.time-self.start_time)
        telemetry_stream['clouds'] = copy.copy(self.cloud_model.get_cloud(int(delta_t)))

        for filtername in ['u', 'g', 'r', 'i', 'z', 'y']:
            fwhm_500, fwhm_geometric, fwhm_effective = self.seeing_model.calculate_seeing(delta_t, filtername,
                                                                                          telemetry_stream['airmass'])
            telemetry_stream['FWHMeff_%s' % filtername] = copy.copy(fwhm_effective)  # arcsec
            telemetry_stream['FWHM_geometric_%s' % filtername] = copy.copy(fwhm_geometric)

        sunMoon_info = self.sky_brightness.returnSunMoon(self.observatoryModel.dateprofile.mjd)
        # Pretty sure these are radians
        telemetry_stream['sunAlt'] = copy.copy(np.max(sunMoon_info['sunAlt']))
        telemetry_stream['moonAlt'] = copy.copy(np.max(sunMoon_info['moonAlt']))

        return telemetry_stream<|MERGE_RESOLUTION|>--- conflicted
+++ resolved
@@ -50,11 +50,8 @@
 
         self.proposal_id_dict = {}
 
-<<<<<<< HEAD
         self.time_distribution = False
 
-=======
->>>>>>> b1af8935
     def start_survey(self, timestamp, night):
 
         self.start_time = timestamp
@@ -223,11 +220,7 @@
             target.seeing = self.seeing
             target.cloud = self.cloud
 
-<<<<<<< HEAD
             ntime = self.observatoryModel2.current_state.time
-=======
-            ntime = self.observatoryModel2.current_state.time # + self.scheduler_winner_target['exptime']
->>>>>>> b1af8935
             if ntime < self.sunrise_timestamp:
                 # self.observatoryModel2.update_state(ntime)
                 if self.observatoryModel2.current_state.tracking:
